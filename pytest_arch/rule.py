--- conflicted
+++ resolved
@@ -138,10 +138,7 @@
             Only check imports done by the module, not indirect imports
         """
         rule_name = self.rule.name
-<<<<<<< HEAD
         rule_comment = self.rule.comment
-        all_imports = collect_imports(package, partial(walk, type_checking=type_checking))
-=======
         walker = (
             walk_toplevel
             if only_toplevel_imports
@@ -151,7 +148,6 @@
             package,
             walker,
         )
->>>>>>> ad278bd6
         match_criteria = self.targets.match_criteria
         exclude_criteria = self.targets.exclude_criteria
 
