--- conflicted
+++ resolved
@@ -2,7 +2,7 @@
 from dataclasses import dataclass
 import re
 
-from fnmatch import fnmatch
+from fnmatch import fnmatchcase
 from types import ModuleType
 from typing import Iterable, Sequence
 
@@ -24,13 +24,13 @@
         if self.is_regex:
             return re.search(self.pattern, k)
         else:
-            return fnmatch(k, self.pattern)
+            return fnmatchcase(k, self.pattern)
 
     def __str__(self):
         if self.is_regex:
             return f"regex /{self.pattern}/"
         else:
-            return f"glob /{self.pattern}/"
+            return f"fn pattern /{self.pattern}/"
 
 
 def _as_rule_patterns(use_regex_global, use_regex, patterns):
@@ -192,17 +192,11 @@
         match_criteria_pretty = [str(c) for c in match_criteria]
         exclude_criteria_pretty = [str(c) for c in exclude_criteria]
         if not candidates:
-<<<<<<< HEAD
-            log_failure(
-                f"NO CANDIDATES MATCHED. Match criteria: {match_criteria_pretty}, "
-                f"exclude_criteria: {exclude_criteria_pretty}",
-=======
             add_failure(
                 rule_name,
                 rule_comment,
-                f"NO CANDIDATES MATCHED. Match criteria: {match_criteria}, "
-                f"exclude_criteria: {exclude_criteria}",
->>>>>>> c8325d6f
+                f"NO CANDIDATES MATCHED. Match criteria: {match_criteria_pretty}, "
+                f"exclude_criteria: {exclude_criteria_pretty}",
             )
             return
 
@@ -212,38 +206,18 @@
             import_map = {candidate: all_imports[candidate]} if only_direct_imports else all_imports
 
             for constraint in self._check_required_constraints(candidate, import_map):
-<<<<<<< HEAD
-                log_failure(
-                    _fmt_rule(
-                        rule_name,
-                        rule_comment,
-                        f"module '{candidate}' is missing REQUIRED imports matching pattern {constraint}",
-                    ),
-                )
-
-            for constraint, path in self._check_forbidden_constraints(candidate, import_map):
-                log_failure(
-                    _fmt_rule(
-                        rule_name,
-                        rule_comment,
-                        f"module '{candidate}' has FORBIDDEN imports:\n{path[-1]} "
-                        f"(matched by {constraint}), "
-                        f"through modules {' ↣ '.join(path[:-1])}.",
-                    ),
-=======
                 add_failure(
                     rule_name,
                     rule_comment,
-                    f"module '{candidate}' is missing REQUIRED imports matching pattern /{constraint}/",
+                    f"module '{candidate}' is missing REQUIRED imports matching {constraint}",
                 )
 
             for constraint, path in self._check_forbidden_constraints(candidate, import_map):
                 add_failure(
                     rule_name,
                     rule_comment,
-                    f"module '{candidate}' has FORBIDDEN import {path[-1]} (matched by /{constraint}/) ",
+                    f"module '{candidate}' has FORBIDDEN import {path[-1]} (matched by {constraint}) ",
                     path,
->>>>>>> c8325d6f
                 )
 
     def _check_required_constraints(self, module: str, all_imports: ImportMap):
