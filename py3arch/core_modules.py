--- conflicted
+++ resolved
@@ -5,13 +5,8 @@
 
 def list_core_modules(version=None) -> list[str]:
     if version is None:
-<<<<<<< HEAD
         version = sys.version_info
     if version >= (3, 10):
-=======
-        version = [sys.version_info.major, sys.version_info.minor]
-    if version[0] == 3 and version[1] > 9:
->>>>>>> 584ccf4d
         modules = list(set(list(sys.stdlib_module_names) + list(sys.builtin_module_names)))
     else:
         modules_file = Path(
