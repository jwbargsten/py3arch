--- conflicted
+++ resolved
@@ -1,8 +1,3 @@
-<<<<<<< HEAD
-import sys
-=======
-import ast
->>>>>>> 9df3bcb7
 import os
 import sys
 from importlib.machinery import PathFinder
