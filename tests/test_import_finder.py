import sys
<<<<<<< HEAD
import ast
from py3arch.import_finder import walk_ast, explode_import
=======
from py3arch.import_finder import explode_import, resolve_module_or_object, resolve_import_from
import py3arch


def walk_ast(tree, package=None, path=None):
    modules = []
    if path is None:
        path = sys.path
    for node in ast.walk(tree):
        if isinstance(node, ast.Import):
            modules.extend([a.name for a in node.names])
        elif isinstance(node, ast.ImportFrom):
            for alias in node.names:
                fqname = resolve_import_from(alias.name, node.module, package=package, level=node.level)
                fqname = resolve_module_or_object(fqname, path=path)
                modules.append(fqname)
    return modules
>>>>>>> 30c60a4a


def test_ast_walk(create_testset):
    path = create_testset(
        ("pkgA/subpkg2/moduleZ.py", ""),
        ("pkgA/subpkg2/__init__.py", ""),
        ("pkgA/subpkg2/subpkg2a/moduleM.py", ""),
        ("pkgA/subpkg2/subpkg2a/__init__.py", ""),
        ("pkgA/__init__.py", ""),
        ("pkgA/moduleA.py", ""),
        ("pkgA/subpkg1/__init__.py", ""),
        ("pkgA/subpkg1/moduleY.py", ""),
        ("pkgA/subpkg1/subpkg1a/moduleL.py", ""),
        ("pkgA/subpkg1/subpkg1a/__init__.py", ""),
        ("pkgA/subpkg1/subpkg1a/moduleK.py", ""),
        ("pkgA/subpkg1/moduleX.py", ""),
    )
    data = """
import datetime
import pkgA
import pkgA.subpkg1
import pkgA.subpkg1.subpkg1a
from pkgA import subpkg1
from . import moduleK, moduleL
from .. import moduleX, moduleY
from ..subpkg2.subpkg2a import moduleM
from ..subpkg2.moduleZ import CONSTANT_A
"""
    tree = ast.parse(data)
    imports = walk_ast(tree, package="pkgA.subpkg1.subpkg1a", path=[str(path)] + sys.path)
    for imp in imports:
        print(imp)


def test_explode_import():
    assert explode_import("a.b.c") == ["a", "a.b", "a.b.c"]
    assert explode_import("a") == ["a"]


def test_resolve_module_or_object():
    res = resolve_module_or_object("fnmatch.fnmatch")
    assert res == "fnmatch"<|MERGE_RESOLUTION|>--- conflicted
+++ resolved
@@ -1,10 +1,6 @@
 import sys
-<<<<<<< HEAD
 import ast
-from py3arch.import_finder import walk_ast, explode_import
-=======
 from py3arch.import_finder import explode_import, resolve_module_or_object, resolve_import_from
-import py3arch
 
 
 def walk_ast(tree, package=None, path=None):
@@ -20,7 +16,6 @@
                 fqname = resolve_module_or_object(fqname, path=path)
                 modules.append(fqname)
     return modules
->>>>>>> 30c60a4a
 
 
 def test_ast_walk(create_testset):
