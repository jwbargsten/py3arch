--- conflicted
+++ resolved
@@ -101,38 +101,17 @@
         ("abcz/moduleB.py", "import abcz.moduleC"),
         ("abcz/moduleC.py", ""),
     )
-<<<<<<< HEAD
-    pytester.makepyfile(
-        """
-        from pytest_archon.plugin import archrule
-        import pytest_archon
-
-        def test_rule_fail():
-            (
-                archrule("rule exclusion")
-                .match("abcz.moduleA")
-                .should_import("abcz.moduleD")
-                .check("abcz")
-            )
-    """
-    )
-    result = pytester.runpytest()
-    result.assert_outcomes(failed=1)
-    result.stdout.fnmatch_lines(
-        "FAILURE: RULE rule exclusion: module 'abcz.moduleA' is missing REQUIRED imports "
-        "matching pattern glob /abcz.moduleD/"
-    )
-=======
     (archrule("rule exclusion").match("abcz.moduleA").should_import("abcz.moduleD").check("abcz"))
 
     failures = pop_failures()
     longrepr = format_failures(failures)
->>>>>>> c8325d6f
 
     assert failures
 
     assert "FAILED Rule 'rule exclusion':" in longrepr
-    assert "- module 'abcz.moduleA' is missing REQUIRED imports matching pattern /abcz.moduleD/" in longrepr
+    assert (
+        "- module 'abcz.moduleA' is missing REQUIRED imports matching fn pattern /abcz.moduleD/" in longrepr
+    )
 
 
 def test_forbidden_transitive_dependency_fails(create_testset):
@@ -143,27 +122,6 @@
         ("abcz/moduleC.py", "import abcz.moduleD"),
         ("abcz/moduleD.py", ""),
     )
-<<<<<<< HEAD
-    pytester.makepyfile(
-        """
-        from pytest_archon.plugin import archrule
-        import pytest_archon
-
-        def test_rule_fail():
-            (
-                archrule("rule exclusion")
-                .match("abcz.moduleA")
-                .should_not_import("abcz.moduleD")
-                .check("abcz")
-            )
-    """
-    )
-    result = pytester.runpytest()
-    result.assert_outcomes(failed=1)
-    result.stdout.fnmatch_lines("FAILURE: RULE rule exclusion: module 'abcz.moduleA' has FORBIDDEN imports*")
-    result.stdout.fnmatch_lines("abcz.moduleD (matched by glob /abcz.moduleD/)*")
-    result.stdout.fnmatch_lines("*through modules abcz.moduleA ↣ abcz.moduleB ↣ abcz.moduleC.*")
-=======
     (archrule("rule exclusion").match("abcz.moduleA").should_not_import("abcz.moduleD").check("abcz"))
 
     failures = pop_failures()
@@ -173,6 +131,5 @@
     assert longrepr
     assert "FAILED Rule 'rule exclusion':" in longrepr
     assert "- module 'abcz.moduleA' has FORBIDDEN import" in longrepr
-    assert "abcz.moduleD (matched by /abcz.moduleD/)" in longrepr
-    assert "abcz.moduleA ↣ abcz.moduleB ↣ abcz.moduleC ↣ abcz.moduleD" in longrepr
->>>>>>> c8325d6f
+    assert "abcz.moduleD (matched by fn pattern /abcz.moduleD/)" in longrepr
+    assert "abcz.moduleA ↣ abcz.moduleB ↣ abcz.moduleC ↣ abcz.moduleD" in longrepr